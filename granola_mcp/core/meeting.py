"""
Meeting data model for GranolaMCP.

Provides the Meeting class for representing and working with individual
Granola.ai meeting objects.
"""

import datetime
from typing import Dict, Any, List, Optional
from .timezone_utils import convert_utc_to_cst
from .transcript import Transcript


class Meeting:
    """
    Represents a single Granola.ai meeting with its metadata and content.
    """

    def __init__(self, meeting_data: Dict[str, Any]):
        """
        Initialize a Meeting object from raw meeting data.

        Args:
            meeting_data: Raw meeting data dictionary from cache
        """
        self._data = meeting_data
        self._transcript: Optional[Transcript] = None

    @property
    def id(self) -> Optional[str]:
        """Get the meeting ID."""
        # Try different possible ID fields
        for id_field in ['id', 'meeting_id', 'session_id', 'uuid']:
            if id_field in self._data:
                return str(self._data[id_field])
        return None

    @property
    def title(self) -> Optional[str]:
        """Get the meeting title."""
        # Try different possible title fields
        for title_field in ['title', 'name', 'subject', 'meeting_name', 'summary']:
            if title_field in self._data:
                return str(self._data[title_field])
        return None

    @property
    def start_time(self) -> Optional[datetime.datetime]:
        """Get the meeting start time in CST."""
        # Try different possible start time fields
        for time_field in ['start_time', 'startTime', 'created_at', 'timestamp', 'date']:
            if time_field in self._data:
                try:
                    return convert_utc_to_cst(self._data[time_field])
                except (ValueError, TypeError):
                    continue

        # Handle Google Calendar format: start.dateTime
        if 'start' in self._data and isinstance(self._data['start'], dict):
            start_data = self._data['start']
            if 'dateTime' in start_data:
                try:
                    return convert_utc_to_cst(start_data['dateTime'])
                except (ValueError, TypeError):
                    pass

        return None

    @property
    def end_time(self) -> Optional[datetime.datetime]:
        """Get the meeting end time in CST."""
        # Try different possible end time fields
        for time_field in ['end_time', 'endTime', 'finished_at']:
            if time_field in self._data:
                try:
                    return convert_utc_to_cst(self._data[time_field])
                except (ValueError, TypeError):
                    continue

        # Handle Google Calendar format: end.dateTime
        if 'end' in self._data and isinstance(self._data['end'], dict):
            end_data = self._data['end']
            if 'dateTime' in end_data:
                try:
                    return convert_utc_to_cst(end_data['dateTime'])
                except (ValueError, TypeError):
                    pass

        return None

    @property
    def duration(self) -> Optional[datetime.timedelta]:
        """
        Get the meeting duration with improved calculation logic.
        
        Priority order:
        1. Transcript timing (most accurate for actual meeting duration)
        2. Calendar start/end times (if available)
        3. Explicit duration field
        4. Return None (avoid using document lifecycle timestamps)
        """
        
        # 1. Try to calculate from transcript timing (HIGHEST PRIORITY)
        transcript_duration = self._calculate_duration_from_transcript()
        if transcript_duration is not None:
            return transcript_duration
        
        # 2. Try calendar start/end times
        calendar_duration = self._calculate_duration_from_calendar()
        if calendar_duration is not None:
            return calendar_duration
        
        # 3. Try explicit duration field
        explicit_duration = self._calculate_duration_from_explicit_field()
        if explicit_duration is not None:
            return explicit_duration
        
        # 4. Return None instead of using document timestamps
        # NEVER use created_at/updated_at for meeting duration as these
        # represent document lifecycle, not actual meeting time
        return None
    
    def _calculate_duration_from_transcript(self) -> Optional[datetime.timedelta]:
        """Calculate duration from transcript segment timestamps."""
        # Check if we have transcript data
        transcript_data = self._data.get('transcript_data', [])
        if not transcript_data:
            return None
        
        # Find segments with absolute timestamps
        segments_with_start = [s for s in transcript_data if 'start_timestamp' in s]
        segments_with_end = [s for s in transcript_data if 'end_timestamp' in s]
        
        if segments_with_start and segments_with_end:
            try:
                # Get first start and last end timestamps
                first_segment = min(segments_with_start, key=lambda x: x['start_timestamp'])
                last_segment = max(segments_with_end, key=lambda x: x['end_timestamp'])
                
                first_time = self._parse_timestamp(first_segment['start_timestamp'])
                last_time = self._parse_timestamp(last_segment['end_timestamp'])
                
                if first_time and last_time:
                    return last_time - first_time
            except (KeyError, ValueError, TypeError):
                pass
        
        # Fallback: Try relative timestamps (startSec, etc.)
        max_relative_time = 0
        for segment in transcript_data:
            for time_field in ['startSec', 'start_time', 'offset']:
                if time_field in segment:
                    try:
                        time_val = float(segment[time_field])
                        max_relative_time = max(max_relative_time, time_val)
                    except (ValueError, TypeError):
                        pass
        
        if max_relative_time > 0:
            return datetime.timedelta(seconds=max_relative_time)
        
        return None
    
    def _calculate_duration_from_calendar(self) -> Optional[datetime.timedelta]:
        """Calculate duration from calendar start/end times."""
        # Handle Google Calendar format: start.dateTime and end.dateTime
        if 'start' in self._data and 'end' in self._data:
            start_data = self._data['start']
            end_data = self._data['end']
            
            if isinstance(start_data, dict) and isinstance(end_data, dict):
                start_time = self._parse_timestamp(start_data.get('dateTime'))
                end_time = self._parse_timestamp(end_data.get('dateTime'))
                
                if start_time and end_time:
                    return end_time - start_time
        
        # Handle direct start_time/end_time fields (not from document lifecycle)
        start_time = None
        end_time = None
        
        # Try different possible start/end time fields, but avoid created_at/updated_at
        for time_field in ['start_time', 'startTime', 'meeting_start', 'scheduled_start']:
            if time_field in self._data:
                start_time = self._parse_timestamp(self._data[time_field])
                if start_time:
                    break
        
        for time_field in ['end_time', 'endTime', 'meeting_end', 'scheduled_end']:
            if time_field in self._data:
                end_time = self._parse_timestamp(self._data[time_field])
                if end_time:
                    break
        
        if start_time and end_time:
            return end_time - start_time
        
        return None
    
    def _calculate_duration_from_explicit_field(self) -> Optional[datetime.timedelta]:
        """Calculate duration from explicit duration fields."""
        for duration_field in ['duration', 'length', 'duration_seconds', 'meeting_duration']:
            if duration_field in self._data:
                try:
                    seconds = float(self._data[duration_field])
                    return datetime.timedelta(seconds=seconds)
                except (ValueError, TypeError):
                    continue
        return None
    
    def _parse_timestamp(self, timestamp_str):
        """Parse a timestamp string into a datetime object."""
        if not timestamp_str:
            return None
        try:
            # Handle ISO 8601 format with Z suffix
            if isinstance(timestamp_str, str) and timestamp_str.endswith('Z'):
                timestamp_str = timestamp_str[:-1] + '+00:00'
            return datetime.datetime.fromisoformat(timestamp_str)
        except:
            # Fallback to existing timezone utility
            try:
                return convert_utc_to_cst(timestamp_str)
            except:
                return None

    @property
    def participants(self) -> List[str]:
        """Get the list of meeting participants."""
        participants = []

        # Try different possible participant fields
        for participant_field in ['participants', 'attendees', 'users', 'members']:
            if participant_field in self._data:
                participant_data = self._data[participant_field]

                if isinstance(participant_data, list):
                    for participant in participant_data:
                        if isinstance(participant, str):
                            participants.append(participant)
                        elif isinstance(participant, dict):
                            # Try to extract name from participant object
                            for name_field in ['name', 'display_name', 'email', 'username']:
                                if name_field in participant:
                                    participants.append(str(participant[name_field]))
                                    break
                break

        return participants

    @property
    def transcript(self) -> Optional[Transcript]:
        """Get the meeting transcript."""
        if self._transcript is None:
            # Try to find transcript data
            transcript_data = None

            # Check for transcript_data field added by parser
            if 'transcript_data' in self._data:
                transcript_data = self._data['transcript_data']
            else:
                # Fallback to other possible transcript fields
                for transcript_field in ['transcript', 'transcription', 'content', 'text']:
                    if transcript_field in self._data:
                        transcript_data = self._data[transcript_field]
                        break

            if transcript_data:
                self._transcript = Transcript(transcript_data)

        return self._transcript

    def _extract_text_from_structured_content(self, content_list: List[Dict]) -> str:
        """Extract plain text from Granola's structured content format."""
        texts = []
        
        def extract_from_node(node):
            if not isinstance(node, dict):
                return
            
            node_type = node.get('type')
            
            if node_type == 'text':
                text = node.get('text', '')
                if text:
                    texts.append(text)
            elif node_type == 'heading':
                content = node.get('content', [])
                heading_texts = []
                for item in content:
                    if isinstance(item, dict) and item.get('type') == 'text':
                        heading_texts.append(item.get('text', ''))
                if heading_texts:
                    texts.append('\n### ' + ''.join(heading_texts) + '\n')
            elif node_type in ['paragraph', 'listItem', 'bulletList']:
                content = node.get('content', [])
                if node_type == 'listItem':
                    texts.append('- ')
                for item in content:
                    extract_from_node(item)
                if node_type in ['paragraph', 'listItem']:
                    texts.append('\n')
            elif 'content' in node:
                for item in node.get('content', []):
                    extract_from_node(item)
        
        for item in content_list:
            extract_from_node(item)
        
        return ''.join(texts).strip()

    @property
    def summary(self) -> Optional[str]:
<<<<<<< HEAD
        """Get the AI-generated meeting summary."""
        # Try different possible AI summary fields
        for summary_field in ['summary', 'ai_summary', 'description', 'overview']:
            if summary_field in self._data:
                return str(self._data[summary_field])
        return None

    @property
    def human_notes(self) -> Optional[str]:
        """Get the human-taken meeting notes."""
        # Try different possible human notes fields
        for notes_field in ['notes', 'human_notes', 'user_notes', 'manual_notes']:
            if notes_field in self._data:
                return str(self._data[notes_field])
        return None
=======
        """Get the meeting summary."""
        # Try Granola-specific fields first
        if 'notes_markdown' in self._data and self._data['notes_markdown']:
            return str(self._data['notes_markdown'])
        
        if 'notes_plain' in self._data and self._data['notes_plain']:
            return str(self._data['notes_plain'])
        
        # Try different possible summary fields
        for summary_field in ['summary', 'description', 'overview']:
            if summary_field in self._data and self._data[summary_field]:
                value = self._data[summary_field]
                if isinstance(value, str):
                    return value
        
        # Check document panels for structured notes content
        if 'panel_content' in self._data:
            panel_content = self._data['panel_content']
            if isinstance(panel_content, dict):
                content_list = panel_content.get('content', [])
                if content_list:
                    return self._extract_text_from_structured_content(content_list)
        
        return None

    @property
    def folder_name(self) -> Optional[str]:
        """Get the folder/list name this meeting belongs to."""
        return self._data.get('folder_name')
>>>>>>> 907bbb44

    @property
    def tags(self) -> List[str]:
        """Get the meeting tags."""
        tags = []

        for tag_field in ['tags', 'labels', 'categories']:
            if tag_field in self._data:
                tag_data = self._data[tag_field]

                if isinstance(tag_data, list):
                    tags.extend([str(tag) for tag in tag_data])
                elif isinstance(tag_data, str):
                    # Handle comma-separated tags
                    tags.extend([tag.strip() for tag in tag_data.split(',')])
                break

        return tags

    @property
    def raw_data(self) -> Dict[str, Any]:
        """Get the raw meeting data."""
        return self._data.copy()

    def get_field(self, field_name: str, default: Any = None) -> Any:
        """
        Get a specific field from the meeting data.

        Args:
            field_name: Name of the field to retrieve
            default: Default value if field not found

        Returns:
            Any: Field value or default
        """
        return self._data.get(field_name, default)

    def has_transcript(self) -> bool:
        """Check if the meeting has transcript data."""
        return self.transcript is not None

    def is_in_date_range(self, start_date: datetime.datetime, end_date: datetime.datetime) -> bool:
        """
        Check if the meeting falls within a date range.

        Args:
            start_date: Start of date range
            end_date: End of date range

        Returns:
            bool: True if meeting is in range
        """
        meeting_time = self.start_time
        if meeting_time is None:
            return False

        return start_date <= meeting_time <= end_date

    def to_dict(self) -> Dict[str, Any]:
        """
        Convert meeting to a dictionary with standardized fields.

        Returns:
            Dict[str, Any]: Standardized meeting dictionary
        """
        return {
            'id': self.id,
            'title': self.title,
            'start_time': self.start_time.isoformat() if self.start_time else None,
            'end_time': self.end_time.isoformat() if self.end_time else None,
            'duration_seconds': self.duration.total_seconds() if self.duration else None,
            'participants': self.participants,
            'summary': self.summary,
            'tags': self.tags,
            'has_transcript': self.has_transcript(),
        }

    def __str__(self) -> str:
        """String representation of the meeting."""
        title = self.title or "Untitled Meeting"
        start_time = self.start_time.strftime("%Y-%m-%d %H:%M") if self.start_time else "Unknown time"
        return f"Meeting: {title} ({start_time})"

    def __repr__(self) -> str:
        """Detailed string representation of the meeting."""
        return f"Meeting(id={self.id}, title='{self.title}', start_time={self.start_time})"<|MERGE_RESOLUTION|>--- conflicted
+++ resolved
@@ -311,7 +311,6 @@
 
     @property
     def summary(self) -> Optional[str]:
-<<<<<<< HEAD
         """Get the AI-generated meeting summary."""
         # Try different possible AI summary fields
         for summary_field in ['summary', 'ai_summary', 'description', 'overview']:
@@ -327,14 +326,6 @@
             if notes_field in self._data:
                 return str(self._data[notes_field])
         return None
-=======
-        """Get the meeting summary."""
-        # Try Granola-specific fields first
-        if 'notes_markdown' in self._data and self._data['notes_markdown']:
-            return str(self._data['notes_markdown'])
-        
-        if 'notes_plain' in self._data and self._data['notes_plain']:
-            return str(self._data['notes_plain'])
         
         # Try different possible summary fields
         for summary_field in ['summary', 'description', 'overview']:
@@ -357,7 +348,6 @@
     def folder_name(self) -> Optional[str]:
         """Get the folder/list name this meeting belongs to."""
         return self._data.get('folder_name')
->>>>>>> 907bbb44
 
     @property
     def tags(self) -> List[str]:
